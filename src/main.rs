--- conflicted
+++ resolved
@@ -41,19 +41,12 @@
 }
 
 fn install_toolchain() {
-<<<<<<< HEAD
    std::process::Command::new("rustup")
        .args(["target", "add", "riscv32i-unknown-none-elf"])
        .output()
        .expect("could not install toolchain");
 
     display_welcome();
-=======
-    std::process::Command::new("rustup")
-        .args(["target", "add", "riscv32i-unknown-none-elf"])
-        .output()
-        .expect("could not install toolchain");
->>>>>>> 5a2be1cf
 }
 
 fn create_folder_structure(name: &str) -> Result<()> {
