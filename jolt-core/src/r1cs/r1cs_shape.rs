use std::cmp::max;

use ark_ff::PrimeField;
use rayon::prelude::*;

use crate::utils::mul_0_1_optimized;

use super::spartan::{IndexablePoly, SpartanError};

/// A type that holds the shape of the R1CS matrices
#[derive(Clone, Debug, PartialEq, Eq)]
pub struct R1CSShape<F: PrimeField> {
    pub(crate) num_cons: usize,
    pub(crate) num_vars: usize,
    pub(crate) num_io: usize,
    pub(crate) A: Vec<(usize, usize, F)>,
    pub(crate) B: Vec<(usize, usize, F)>,
    pub(crate) C: Vec<(usize, usize, F)>,
}

impl<F: PrimeField> R1CSShape<F> {
    /// Create an object of type `R1CSShape` from the explicitly specified R1CS matrices
    #[tracing::instrument(skip_all, name = "R1CSShape::new")]
    pub fn new(
        num_cons: usize,
        num_vars: usize,
        num_io: usize,
        A: &[(usize, usize, F)],
        B: &[(usize, usize, F)],
        C: &[(usize, usize, F)],
    ) -> Result<R1CSShape<F>, SpartanError> {
        let is_valid = |num_cons: usize,
                        num_vars: usize,
                        num_io: usize,
                        M: &[(usize, usize, F)]|
         -> Result<(), SpartanError> {
            let res = (0..M.len())
                .map(|i| {
                    let (row, col, _val) = M[i];
                    if row >= num_cons || col > num_io + num_vars {
                        Err(SpartanError::InvalidIndex)
                    } else {
                        Ok(())
                    }
                })
                .collect::<Result<Vec<()>, SpartanError>>();

            if res.is_err() {
                Err(SpartanError::InvalidIndex)
            } else {
                Ok(())
            }
        };

        let res_A = is_valid(num_cons, num_vars, num_io, A);
        let res_B = is_valid(num_cons, num_vars, num_io, B);
        let res_C = is_valid(num_cons, num_vars, num_io, C);

        if res_A.is_err() || res_B.is_err() || res_C.is_err() {
            return Err(SpartanError::InvalidIndex);
        }

        let shape = R1CSShape {
            num_cons,
            num_vars,
            num_io,
            A: A.to_owned(),
            B: B.to_owned(),
            C: C.to_owned(),
        };

        // pad the shape
        Ok(shape.pad())
    }

    // Checks regularity conditions on the R1CSShape, required in Spartan-class SNARKs
    // Panics if num_cons, num_vars, or num_io are not powers of two, or if num_io > num_vars
    #[inline]
    pub(crate) fn check_regular_shape(&self) {
        assert_eq!(self.num_cons.next_power_of_two(), self.num_cons);
        assert_eq!(self.num_vars.next_power_of_two(), self.num_vars);
        assert!(self.num_io < self.num_vars);
    }

    #[tracing::instrument(skip_all, name = "R1CSShape::multiply_vec")]
    pub fn multiply_vec(&self, z: &[F]) -> Result<(Vec<F>, Vec<F>, Vec<F>), SpartanError> {
        if z.len() != self.num_io + self.num_vars + 1 {
            return Err(SpartanError::InvalidWitnessLength);
        }

        // computes a product between a sparse matrix `M` and a vector `z`
        // This does not perform any validation of entries in M (e.g., if entries in `M` reference indexes outside the range of `z`)
        // This is safe since we know that `M` is valid
        let sparse_matrix_vec_product =
            |M: &Vec<(usize, usize, F)>, num_rows: usize, z: &[F]| -> Vec<F> {
                // Parallelism strategy below splits the (row, column, value) tuples into num_threads different chunks.
                // It is assumed that the tuples are (row, column) ordered. We exploit this fact to create a mutex over
                // each of the chunks and assume that only one of the threads will be writing to each chunk at a time
                // due to ordering.

                let num_threads = rayon::current_num_threads() * 4; // Enable work stealing incase of thread work imbalance
                let thread_chunk_size = M.len() / num_threads;
                let row_chunk_size = (num_rows as f64 / num_threads as f64).ceil() as usize;

                let mut chunks: Vec<std::sync::Mutex<Vec<F>>> = Vec::with_capacity(num_threads);
                let mut remaining_rows = num_rows;
                (0..num_threads).for_each(|i| {
                    if i == num_threads - 1 {
                        // the final chunk may be smaller
                        let inner = std::sync::Mutex::new(vec![F::zero(); remaining_rows]);
                        chunks.push(inner);
                    } else {
                        let inner = std::sync::Mutex::new(vec![F::ZERO; row_chunk_size]);
                        chunks.push(inner);
                        remaining_rows -= row_chunk_size;
                    }
                });

                let get_chunk = |row_index: usize| -> usize { row_index / row_chunk_size };
                let get_index = |row_index: usize| -> usize { row_index % row_chunk_size };

                let span = tracing::span!(tracing::Level::TRACE, "all_chunks_multiplication");
                let _enter = span.enter();
                M.par_chunks(thread_chunk_size)
                    .for_each(|sub_matrix: &[(usize, usize, F)]| {
                        let (init_row, init_col, init_val) = sub_matrix[0];
                        let mut prev_chunk_index = get_chunk(init_row);
                        let curr_row_index = get_index(init_row);
                        let mut curr_chunk = chunks[prev_chunk_index].lock().unwrap();

                        curr_chunk[curr_row_index] += init_val * z[init_col];

                        let span_a = tracing::span!(tracing::Level::TRACE, "chunk_multiplication");
                        let _enter_b = span_a.enter();
                        for (row, col, val) in sub_matrix.iter().skip(1) {
                            let curr_chunk_index = get_chunk(*row);
                            if prev_chunk_index != curr_chunk_index {
                                // only unlock the mutex again if required
                                drop(curr_chunk); // drop the curr_chunk before waiting for the next to avoid race condition
                                let new_chunk = chunks[curr_chunk_index].lock().unwrap();
                                curr_chunk = new_chunk;

                                prev_chunk_index = curr_chunk_index;
                            }

                            if z[*col].is_zero() {
                                continue;
                            }

                            let m = if z[*col].eq(&F::one()) {
                                *val
                            } else if val.eq(&F::one()) {
                                z[*col]
                            } else {
                                *val * z[*col]
                            };
                            curr_chunk[get_index(*row)] += m;
                        }
                    });
                drop(_enter);
                drop(span);

                let span_a = tracing::span!(tracing::Level::TRACE, "chunks_mutex_unwrap");
                let _enter_a = span_a.enter();
                // TODO(sragss): Mutex unwrap takes about 30% of the time due to clone, likely unnecessary.
                let mut flat_chunks: Vec<F> = Vec::with_capacity(num_rows);
                for chunk in chunks {
                    let inner_vec = chunk.into_inner().unwrap();
                    flat_chunks.extend(inner_vec.iter());
                }
                drop(_enter_a);
                drop(span_a);

                flat_chunks
            };

        let (Az, (Bz, Cz)) = rayon::join(
            || sparse_matrix_vec_product(&self.A, self.num_cons, z),
            || {
                rayon::join(
                    || sparse_matrix_vec_product(&self.B, self.num_cons, z),
                    || sparse_matrix_vec_product(&self.C, self.num_cons, z),
                )
            },
        );

        Ok((Az, Bz, Cz))
    }

    #[tracing::instrument(skip_all, name = "R1CSShape::multiply_vec_uniform")]
    pub fn multiply_vec_uniform<P: IndexablePoly<F>>(
        &self,
        full_witness_vector: &P,
        num_steps: usize,
<<<<<<< HEAD
        A: &mut Vec<F>,
        B: &mut Vec<F>,
        C: &mut Vec<F>
    ) -> Result<(), SpartanError> {
        if full_witness_vector.len() + io.len() != (self.num_io + self.num_vars) * num_steps {
=======
    ) -> Result<(Vec<F>, Vec<F>, Vec<F>), SpartanError> {
        if full_witness_vector.len() != (self.num_io + self.num_vars) * num_steps {
>>>>>>> f24810bc
            return Err(SpartanError::InvalidWitnessLength);
        }

        // Pre-processes matrix to return the indices of the start of each row
        let get_row_pointers = |M: &Vec<(usize, usize, F)>| -> Vec<usize> {
            let mut indptr = vec![0; self.num_cons + 1];
            for &(row, _, _) in M {
                indptr[row + 1] += 1;
            }
            for i in 0..self.num_cons {
                indptr[i + 1] += indptr[i];
            }
            indptr
        };

        // Multiplies one constraint (row from small M) and its uniform copies with the vector z into result
        let multiply_row_vec_uniform =
            |R: &[(usize, usize, F)], result: &mut [F], num_steps: usize| {
                for &(_, col, val) in R {
                    if col == self.num_vars {
                        result.par_iter_mut().for_each(|x| *x += val);
                    } else {
                        let witness_offset = col * num_steps;
                        result.par_iter_mut().enumerate().for_each(|(i, x)| {
                            *x += mul_0_1_optimized(&val, &full_witness_vector[witness_offset + i]);
                        });
                    }
                }
            };

        // computes a product between a sparse uniform matrix represented by `M` and a vector `z`
        let sparse_matrix_vec_product_uniform =
            |M: &Vec<(usize, usize, F)>, result: &mut Vec<F>, num_rows: usize| {
                let row_pointers = get_row_pointers(M);

                let span = tracing::span!(
                    tracing::Level::TRACE,
                    "sparse_matrix_vec_product_uniform::multiply_row_vecs"
                );
                let _enter = span.enter();
                result
                    .par_chunks_mut(num_steps)
                    .take(num_rows) // Inputs have been padded to a power of 2 -- only have num_steps * num_rows total non-zero fields
                    .enumerate()
                    .for_each(|(row_index, row_output)| {
                        let row = &M[row_pointers[row_index]..row_pointers[row_index + 1]];
                        multiply_row_vec_uniform(row, row_output, num_steps);
                    });

            };

        rayon::join(
            || sparse_matrix_vec_product_uniform(&self.A, A, self.num_cons),
            || {
                rayon::join(
                    || sparse_matrix_vec_product_uniform(&self.B, B, self.num_cons),
                    || sparse_matrix_vec_product_uniform(&self.C, C, self.num_cons),
                )
            },
        );
        Ok(())
    }

    /// Pads the R1CSShape so that the number of variables is a power of two
    /// Renumbers variables to accomodate padded variables
    pub fn pad(&self) -> Self {
        // equalize the number of variables and constraints
        let m = max(self.num_vars, self.num_cons).next_power_of_two();

        // check if the provided R1CSShape is already as required
        if self.num_vars == m && self.num_cons == m {
            return self.clone();
        }

        // check if the number of variables are as expected, then
        // we simply set the number of constraints to the next power of two
        if self.num_vars == m {
            return R1CSShape {
                num_cons: m,
                num_vars: m,
                num_io: self.num_io,
                A: self.A.clone(),
                B: self.B.clone(),
                C: self.C.clone(),
            };
        }

        // otherwise, we need to pad the number of variables and renumber variable accesses
        let num_vars_padded = m;
        let num_cons_padded = m;
        let apply_pad = |M: &[(usize, usize, F)]| -> Vec<(usize, usize, F)> {
            M.par_iter()
                .map(|(r, c, v)| {
                    (
                        *r,
                        if c >= &self.num_vars {
                            c + num_vars_padded - self.num_vars
                        } else {
                            *c
                        },
                        *v,
                    )
                })
                .collect::<Vec<_>>()
        };

        let A_padded = apply_pad(&self.A);
        let B_padded = apply_pad(&self.B);
        let C_padded = apply_pad(&self.C);

        R1CSShape {
            num_cons: num_cons_padded,
            num_vars: num_vars_padded,
            num_io: self.num_io,
            A: A_padded,
            B: B_padded,
            C: C_padded,
        }
    }

    /// Same as above but can have different length of constraints and num_variables
    pub fn pad_vars(&self) -> Self {
        // equalize the number of variables and constraints
        // let m = max(self.num_vars, self.num_cons).next_power_of_two();
        let m_vars = self.num_vars.next_power_of_two();
        //let m_cons = self.num_cons.next_power_of_two();
        let m_cons = self.num_cons;

        // check if the provided R1CSShape is already as required
        if self.num_vars == m_vars && self.num_cons == m_cons {
            return self.clone();
        }

        // check if the number of variables are as expected, then
        // we simply set the number of constraints to the next power of two
        if self.num_vars == m_vars {
            return R1CSShape {
                num_cons: m_cons,
                num_vars: m_vars,
                num_io: self.num_io,
                A: self.A.clone(),
                B: self.B.clone(),
                C: self.C.clone(),
            };
        }

        // otherwise, we need to pad the number of variables and renumber variable accesses
        let num_vars_padded = m_vars;
        let num_cons_padded = m_cons;
        let apply_pad = |M: &[(usize, usize, F)]| -> Vec<(usize, usize, F)> {
            M.par_iter()
                .map(|(r, c, v)| {
                    (
                        *r,
                        if c >= &self.num_vars {
                            c + num_vars_padded - self.num_vars
                        } else {
                            *c
                        },
                        *v,
                    )
                })
                .collect::<Vec<_>>()
        };

        let A_padded = apply_pad(&self.A);
        let B_padded = apply_pad(&self.B);
        let C_padded = apply_pad(&self.C);

        R1CSShape {
            num_cons: num_cons_padded,
            num_vars: num_vars_padded,
            num_io: self.num_io,
            A: A_padded,
            B: B_padded,
            C: C_padded,
        }
    }

    // TODO(sragss / arasuarun): Fix and use for single step unit testing.
    // Checks if the R1CS instance is satisfiable given a witness and its shape
    // pub fn is_sat<G: CurveGroup<ScalarField = F>>(
    //   &self,
    //   ck: &CommitmentKey<G>,
    //   U: &R1CSInstance<G>,
    //   W: &R1CSWitness<G>,
    // ) -> Result<(), SpartanError> {
    //   assert_eq!(W.W.len(), self.num_vars);
    //   assert_eq!(U.X.len(), self.num_io);

    //   // verify if Az * Bz = u*Cz
    //   let res_eq: bool = {
    //     let z = concat(vec![W.W.clone(), vec![F::one()], U.X.clone()]);
    //     let (Az, Bz, Cz) = self.multiply_vec(&z)?;
    //     assert_eq!(Az.len(), self.num_cons);
    //     assert_eq!(Bz.len(), self.num_cons);
    //     assert_eq!(Cz.len(), self.num_cons);

    //     let res: usize = (0..self.num_cons)
    //       .map(|i| usize::from(Az[i] * Bz[i] != Cz[i]))
    //       .sum();

    //     res == 0
    //   };

    //   // verify if comm_W is a commitment to W
    //   let res_comm: bool = U.comm_W == CE::<G>::commit(ck, &W.W);

    //   if res_eq && res_comm {
    //     Ok(())
    //   } else {
    //     Err(SpartanError::UnSat)
    //   }
    // }
}<|MERGE_RESOLUTION|>--- conflicted
+++ resolved
@@ -192,16 +192,11 @@
         &self,
         full_witness_vector: &P,
         num_steps: usize,
-<<<<<<< HEAD
         A: &mut Vec<F>,
         B: &mut Vec<F>,
         C: &mut Vec<F>
     ) -> Result<(), SpartanError> {
-        if full_witness_vector.len() + io.len() != (self.num_io + self.num_vars) * num_steps {
-=======
-    ) -> Result<(Vec<F>, Vec<F>, Vec<F>), SpartanError> {
         if full_witness_vector.len() != (self.num_io + self.num_vars) * num_steps {
->>>>>>> f24810bc
             return Err(SpartanError::InvalidWitnessLength);
         }
 
